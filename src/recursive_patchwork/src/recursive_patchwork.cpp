--- conflicted
+++ resolved
@@ -1,509 +1,467 @@
-#include "recursive_patchwork.hpp"
-#include "point_cloud_processor.hpp"
-#include "cuda_interface.hpp"
-#include <algorithm>
-#include <cmath>
-#include <iostream>
-#include <random>
-#include <numeric>
-
-namespace recursive_patchwork {
-
-RecursivePatchwork::RecursivePatchwork(const PatchworkConfig& config) 
-    : config_(config) {
-} // O(1)
-
-RecursivePatchwork::~RecursivePatchwork() {
-} // O(1)
-
-std::vector<Point3D> RecursivePatchwork::cleanPoints(const std::vector<Point3D>& points) {
-    std::vector<Point3D> cleaned_points;
-    cleaned_points.reserve(points.size()); // Allocation doesnt cost time
-    
-    for (const auto& point : points) {
-        if (std::isfinite(point.x) && std::isfinite(point.y) && std::isfinite(point.z)) {
-            cleaned_points.push_back(point);
-        }
-    } // O(n)
-    
-    if (cleaned_points.size() < points.size()) {
-        std::cout << "Removed " << (points.size() - cleaned_points.size()) 
-                  << " points with NaN/inf values" << std::endl;
-    } // O(1)
-    
-    return cleaned_points;
-}
-
-std::vector<Point3D> RecursivePatchwork::rotatePoints2D(const std::vector<Point3D>& points, float angle_degrees) {
-    float angle_rad = angle_degrees * M_PI / 180.0f;
-    float cos_a = std::cos(angle_rad); // O(nlogn*n^{\frac{1}{2}}) = O(n^{\frac{3}{2}}logn)
-    float sin_a = std::sin(angle_rad); // same as above
-    
-    std::vector<Point3D> rotated_points;
-    rotated_points.reserve(points.size()); // Memory allocation O(1)
-    
-    for (const auto& point : points) {
-        Point3D rotated;
-        rotated.x = point.x * cos_a - point.y * sin_a; // Harvey 2019 => O(nlogn)+1 [Addition=O(1)] BUT if small O(1)
-        rotated.y = point.x * sin_a + point.y * cos_a; // Harvey 2019 => O(nlogn)+1
-        rotated.z = point.z;  // Z remains unchanged
-        rotated_points.push_back(rotated);
-    } // This will be O(n*nlogn)=O(n^{2}logn)
-    
-    return rotated_points; // Final: O(n^{2}logn)+O(n^{\frac{3}{2}}logn) = O(n^{2}logn) But if we assume that it is small and not a bigint it would be O(n^{\frac{3}{2}}logn) 
-}
-
-float RecursivePatchwork::computeDistance2D(const Point3D& p) {
-    return std::sqrt(p.x * p.x + p.y * p.y); // Harvey 2019 => O(nlogn) and sqrt uses the same complexity or if small O(1)
-}
-
-float RecursivePatchwork::computeDistance2D(float x, float y) {
-    return std::sqrt(x * x + y * y); // Harvey 2019 => O(nlogn) and sqrt uses the same complexity  or if small O(1)
-}
-
-std::vector<Point3D> RecursivePatchwork::removeEgoVehicle(const std::vector<Point3D>& points, float radius) {
-    std::vector<Point3D> filtered_points;
-    filtered_points.reserve(points.size()); // Memory allocation does not cost time
-    
-    for (const auto& point : points) { // repeats n times
-        if (computeDistance2D(point) > radius) { // computeDistance2D is O(nlogn) // if small assume O(1) ask
-            filtered_points.push_back(point);
-        }
-    } // O(n^{2}logn) or O(n)
-    
-    return filtered_points;
-} // O(n)
-
-RecursivePatchwork::PlaneFitResult RecursivePatchwork::fitPlanePCA(const std::vector<Point3D>& points) {
-    if (points.size() < 3) {
-        return {{0, 0, 0}, {0, 0, 1}, std::numeric_limits<float>::max()};
-    }
-    
-    // Compute centroid
-    Eigen::Vector3f centroid = PointCloudProcessor::computeCentroid(points); //O(n) (add all up divide by tot)
-    
-    // Compute covariance matrix
-    Eigen::Matrix3f cov = PointCloudProcessor::computeCovariance(points, centroid); // O(n) <= check due to dealing with matrix
-    
-    // Eigen decomposition
-    Eigen::SelfAdjointEigenSolver<Eigen::Matrix3f> solver(cov); //O(1)
-    Eigen::Vector3f normal = solver.eigenvectors().col(0); // O(1)
-    
-    // Ensure normal points upward (positive Z)
-    if (normal(2) < 0) { //O(1)
-        normal = -normal;
-    }
-    
-    // Compute residual
-    float residual = 0.0f;
-    for (const auto& point : points) { // O(n) Iterations
-        Eigen::Vector3f p_vec(point.x, point.y, point.z); // O(1) Cost for claculating
-        float dist = std::abs((p_vec - centroid).dot(normal)); // O(1)
-        residual += dist;
-    }
-    residual /= points.size();
-    
-    return {centroid, normal, residual}; // Total O(3n+3)
-}
-
-std::vector<bool> RecursivePatchwork::fitPlaneAndSplit(const std::vector<Point3D>& patch_points, 
-                                                      float mean_dist, int depth) {
-    if (patch_points.size() < 3 || depth > config_.max_split_depth) {
-        return std::vector<bool>(patch_points.size(), false);
-    } // 1
-    
-    // Enforce minimum spatial area to stop splitting
-    float x_min = std::numeric_limits<float>::max(), x_max = -std::numeric_limits<float>::max(); //1
-    float y_min = std::numeric_limits<float>::max(), y_max = -std::numeric_limits<float>::max();//1
-    
-    for (const auto& point : patch_points) { //O(n)
-        x_min = std::min(x_min, point.x);
-        x_max = std::max(x_max, point.x);
-        y_min = std::min(y_min, point.y);
-        y_max = std::max(y_max, point.y);
-    }
-    
-    float area = (x_max - x_min) * (y_max - y_min); //O(1)
-    if (area < 25.0f && depth > 0) { //O(1)
-        return std::vector<bool>(patch_points.size(), true);
-    }
-    
-    // Check if points are already flat
-    float z_min = std::numeric_limits<float>::max(), z_max = -std::numeric_limits<float>::max(); //O(1)
-    for (const auto& point : patch_points) { //O(n)
-        z_min = std::min(z_min, point.z);
-        z_max = std::max(z_max, point.z);
-    }
-    
-    if ((z_max - z_min) < 0.05f && patch_points.size() > 10) { //O(1)
-        return std::vector<bool>(patch_points.size(), true);
-    }
-    
-    // Extract Z values for seed selection
-    std::vector<float> z_values;//O(1)
-    z_values.reserve(patch_points.size()); //O(1)
-    for (const auto& point : patch_points) { //O(n)
-        z_values.push_back(point.z);
-    }
-    
-    float rel_dist = mean_dist / config_.filtering_radius; //O(1)
-    float z_th; //O(1)
-    
-    if (config_.adaptive_seed_height) { //O(1)
-        z_th = config_.sensor_height + 0.2f * rel_dist;
-    } else {
-        // Use 10th percentile
-        std::vector<float> sorted_z = z_values;
-        std::sort(sorted_z.begin(), sorted_z.end());
-        size_t idx = static_cast<size_t>(0.1f * sorted_z.size());
-        z_th = sorted_z[idx] + config_.th_seeds;
-    }
-    
-    // Create seed mask
-    std::vector<bool> seed_mask(patch_points.size(), false); //O(1)
-    for (size_t i = 0; i < patch_points.size(); ++i) { //O(n)
-        if (z_values[i] < z_th) {
-            seed_mask[i] = true;
-        }
-    }
-    
-    // If not enough seeds, use lowest points
-    size_t seed_count = std::count(seed_mask.begin(), seed_mask.end(), true);
-    if (seed_count < 3) { //O(1)
-        std::vector<size_t> indices(patch_points.size());
-        std::iota(indices.begin(), indices.end(), 0);
-        std::partial_sort(indices.begin(), indices.begin() + 3, indices.end(),
-                         [&z_values](size_t a, size_t b) { return z_values[a] < z_values[b]; });
-        
-        seed_mask.assign(patch_points.size(), false); //O(n)
-        for (size_t i = 0; i < 3; ++i) { //O(1)
-            seed_mask[indices[i]] = true;
-        }
-    }
-    
-    // Iterative plane fitting
-    std::vector<bool> ground_mask = seed_mask;
-    for (int iter = 0; iter < config_.max_iter; ++iter) { // Assume an O(n) iterations
-        // Extract ground points
-        std::vector<Point3D> ground_points;
-        ground_points.reserve(patch_points.size());
-        for (size_t i = 0; i < patch_points.size(); ++i) { // Assume an O(n) iterations
-            if (ground_mask[i]) { // O(1) check
-                ground_points.push_back(patch_points[i]);
-            }
-        }
-        
-        if (ground_points.size() < 3) break; //O(1) check
-        
-        // Fit plane
-        auto plane_result = fitPlanePCA(ground_points);
-        
-<<<<<<< HEAD
-        // Compute distances to plane using GPU acceleration
-        std::vector<bool> new_mask(patch_points.size(), false);
-        float threshold = config_.th_dist * (1.0f + 0.2f * rel_dist);
-        
-        // Use GPU-accelerated plane distance computation
-        auto plane_distances = cuda::ops::computePlaneDistances(patch_points, plane_result.centroid, plane_result.normal);
-        
-        for (size_t i = 0; i < patch_points.size(); ++i) {
-            if (plane_distances[i] < threshold) {
-=======
-        // Compute distances to plane
-        std::vector<bool> new_mask(patch_points.size(), false); //O(1)
-        float threshold = config_.th_dist * (1.0f + 0.2f * rel_dist); //O(1)
-        
-        for (size_t i = 0; i < patch_points.size(); ++i) { //O(n)
-            const auto& point = patch_points[i];
-            Eigen::Vector3f p_vec(point.x, point.y, point.z);
-            float dist = std::abs((p_vec - plane_result.centroid).dot(plane_result.normal));
-            if (dist < threshold) {
->>>>>>> 9d016c0a
-                new_mask[i] = true;
-            }
-        }
-        
-        // Check convergence
-        if (new_mask == ground_mask) break; //O(1)
-        ground_mask = new_mask;
-    } //O(n^2)
-    
-    // Final plane fit for residual computation
-    std::vector<Point3D> final_ground_points;
-    final_ground_points.reserve(patch_points.size());
-    for (size_t i = 0; i < patch_points.size(); ++i) { //O(n)
-        if (ground_mask[i]) { //O(1)
-            final_ground_points.push_back(patch_points[i]);
-        }
-    }
-    
-    auto final_plane = fitPlanePCA(final_ground_points);
-    
-    // Decide whether to split
-    float split_threshold = config_.th_dist * (1.0f + 1.5f * depth); //O(1)
-    size_t min_patch_size = 50 + 10 * depth; //O(1)
-    
-    if (final_plane.residual > split_threshold && depth < config_.max_split_depth &&  //O(1)
-        patch_points.size() >= min_patch_size) {
-        
-        // Split along axis with higher variance
-        float var_x = 0.0f, var_y = 0.0f;
-        Eigen::Vector3f centroid = PointCloudProcessor::computeCentroid(patch_points);
-        
-        for (const auto& point : patch_points) { //O(n)
-            float dx = point.x - centroid(0); //O(1) for all lines below
-            float dy = point.y - centroid(1);
-            var_x += dx * dx;
-            var_y += dy * dy;
-        }
-        var_x /= patch_points.size(); //O(1) for the next few lines
-        var_y /= patch_points.size();
-        
-        int split_axis = (var_x > var_y) ? 0 : 1;
-        float median_val;
-        
-        if (split_axis == 0) { //O(1)
-            std::vector<float> x_vals;
-            x_vals.reserve(patch_points.size());
-            for (const auto& point : patch_points) { //O(n)
-                x_vals.push_back(point.x);
-            }
-            std::sort(x_vals.begin(), x_vals.end());
-            median_val = x_vals[x_vals.size() / 2];
-        } else {
-            std::vector<float> y_vals;
-            y_vals.reserve(patch_points.size());
-            for (const auto& point : patch_points) { //O(n)
-                y_vals.push_back(point.y);
-            }
-            std::sort(y_vals.begin(), y_vals.end());
-            median_val = y_vals[y_vals.size() / 2];
-        } //Condition is guranteed to be O(n)
-        
-        // Split into left and right patches
-        std::vector<Point3D> left_patch, right_patch;
-        left_patch.reserve(patch_points.size() / 2);
-        right_patch.reserve(patch_points.size() / 2);
-        
-        for (const auto& point : patch_points) { //O(n)
-            float val = (split_axis == 0) ? point.x : point.y;
-            if (val <= median_val) {
-                left_patch.push_back(point);
-            } else {
-                right_patch.push_back(point);
-            }
-        }
-        
-        // Recursive calls
-        auto left_result = fitPlaneAndSplit(left_patch, mean_dist, depth + 1); // T(n/2)
-        auto right_result = fitPlaneAndSplit(right_patch, mean_dist, depth + 1);
-        
-        // Combine results
-        std::vector<bool> result(patch_points.size(), false);
-        size_t left_idx = 0, right_idx = 0;
-        
-        for (const auto& point : patch_points) { //O(n)
-            float val = (split_axis == 0) ? point.x : point.y;
-            if (val <= median_val) {
-                result[left_idx] = left_result[left_idx];
-                left_idx++;
-            } else {
-                result[right_idx + left_patch.size()] = right_result[right_idx];
-                right_idx++;
-            }
-        }
-        
-        return result;
-    }
-    
-    return ground_mask;
-} // Final Formula: T(n)= 2T(n/2)+10n+n^2 // Ignoring the constants now, if it gets to that point then we can deal with it
-
-std::pair<std::vector<Point3D>, std::vector<Point3D>> 
-RecursivePatchwork::filterGroundPoints(const std::vector<Point3D>& points) {
-    Timer timer;
-    
-    // Clean points
-    auto cleaned_points = cleanPoints(points);
-    if (cleaned_points.empty()) {
-        return {{}, {}};
-    }
-    
-<<<<<<< HEAD
-    // Compute distances using GPU acceleration
-    auto distances = cuda::ops::computeDistances2D(cleaned_points);
-    
-    // Filter by radius using GPU acceleration
-    auto [points_zone, d_zone] = [&]() -> std::pair<std::vector<Point3D>, std::vector<float>> {
-        auto filtered_points = cuda::ops::filterPointsByRadius(cleaned_points, distances, config_.filtering_radius);
-        
-        // Extract distances for filtered points
-        std::vector<float> filtered_distances;
-        filtered_distances.reserve(filtered_points.size());
-        for (size_t i = 0; i < cleaned_points.size(); ++i) {
-            if (distances[i] <= config_.filtering_radius) {
-                filtered_distances.push_back(distances[i]);
-            }
-=======
-    // Compute distances and filter by radius
-    std::vector<float> distances;
-    distances.reserve(cleaned_points.size());
-    for (const auto& point : cleaned_points) {//O(n)
-        distances.push_back(computeDistance2D(point));
-    }
-    
-    std::vector<Point3D> points_zone; // Assuming memory allocation is constant time
-    std::vector<float> d_zone;
-    points_zone.reserve(cleaned_points.size());
-    d_zone.reserve(cleaned_points.size());
-    
-    for (size_t i = 0; i < cleaned_points.size(); ++i) { //O(n)
-        if (distances[i] <= config_.filtering_radius) {
-            points_zone.push_back(cleaned_points[i]);
-            d_zone.push_back(distances[i]);
->>>>>>> 9d016c0a
-        }
-        
-        return {filtered_points, filtered_distances};
-    }();
-    
-    if (points_zone.size() < 3) {
-        return {{}, cleaned_points};
-    }
-    
-    // Create ring and sector structure
-    float r_min = 1.0f, r_max = config_.filtering_radius;
-    int num_rings = 8;
-    std::vector<float> ring_edges(num_rings + 1);
-    
-    for (int i = 0; i <= num_rings; ++i) { //O(r) 
-        ring_edges[i] = r_min * std::pow(r_max / r_min, static_cast<float>(i) / num_rings);
-    }
-    
-    float sector_angle = 2.0f * M_PI / config_.num_sectors;
-    
-<<<<<<< HEAD
-    // Compute angles using GPU acceleration
-    auto angles = cuda::ops::computeAngles(points_zone);
-=======
-    // Compute angles
-    std::vector<float> angles;
-    angles.reserve(points_zone.size());
-    for (const auto& point : points_zone) { //O(n)
-        float angle = std::atan2(point.y, point.x);
-        if (angle < 0) angle += 2.0f * M_PI;
-        angles.push_back(angle);
-    }
->>>>>>> 9d016c0a
-    
-    std::vector<bool> is_ground_zone(points_zone.size(), false);
-    
-    // Process each ring-sector patch
-    for (int ring_idx = 0; ring_idx < num_rings; ++ring_idx) { // O(r)
-        float r0 = ring_edges[ring_idx], r1 = ring_edges[ring_idx + 1];
-        
-        for (int sector_idx = 0; sector_idx < config_.num_sectors; ++sector_idx) { // O(m) where m is the number of sectors
-            float a0 = sector_idx * sector_angle, a1 = (sector_idx + 1) * sector_angle;
-            
-            // Find points in this patch
-            std::vector<Point3D> patch_points;
-            std::vector<size_t> patch_indices;
-            patch_points.reserve(points_zone.size() / (num_rings * config_.num_sectors));
-            patch_indices.reserve(points_zone.size() / (num_rings * config_.num_sectors));
-            
-            for (size_t i = 0; i < points_zone.size(); ++i) { // O(n)
-                if (d_zone[i] >= r0 && d_zone[i] < r1 && 
-                    angles[i] >= a0 && angles[i] < a1) {
-                    patch_points.push_back(points_zone[i]);
-                    patch_indices.push_back(i);
-                }
-            }
-            
-            if (patch_points.empty()) continue;
-            
-            // Compute mean distance for this patch
-            float mean_dist = 0.0f;
-            for (size_t idx : patch_indices) {
-                mean_dist += d_zone[idx];
-            }
-            mean_dist /= patch_indices.size();
-            
-            // Apply recursive plane fitting
-            auto ground_mask = fitPlaneAndSplit(patch_points, mean_dist); // T(n)= 2T(n/2)+10n+n^2
-            
-            // Mark ground points
-            for (size_t i = 0; i < patch_indices.size(); ++i) {
-                if (ground_mask[i]) {
-                    is_ground_zone[patch_indices[i]] = true;
-                }
-            }
-        }
-    }
-    
-    // Separate ground and non-ground points
-    std::vector<Point3D> ground_points, non_ground_points;
-    ground_points.reserve(points_zone.size());
-    non_ground_points.reserve(points_zone.size());
-    
-    for (size_t i = 0; i < points_zone.size(); ++i) { //O(n)
-        if (is_ground_zone[i]) {
-            ground_points.push_back(points_zone[i]);
-        } else {
-            non_ground_points.push_back(points_zone[i]);
-        }
-    }
-    
-    // Add points outside filtering radius to non-ground
-    for (size_t i = 0; i < cleaned_points.size(); ++i) { //O(n)
-        if (distances[i] > config_.filtering_radius) {
-            non_ground_points.push_back(cleaned_points[i]);
-        }
-    }
-    
-    std::cout << "Ground filtering completed in " << timer.elapsed() << " seconds" << std::endl;
-    std::cout << "Ground points: " << ground_points.size() 
-              << ", Non-ground points: " << non_ground_points.size() << std::endl;
-    
-    return {ground_points, non_ground_points};
-} // T(n)=O(rmT(fitPlaneSplit)+5n)
-
-std::vector<Point3D> RecursivePatchwork::sampleGroundAndObstacles(
-    const std::vector<Point3D>& points, float target_height, float base_tol) {
-    
-    // First, separate ground and non-ground points
-    auto [ground_points, non_ground_points] = filterGroundPoints(points); // T(n)=O(rmT(fitPlaneSplit)+5n)
-    
-    if (non_ground_points.empty()) { // O(1)
-        return ground_points;
-    }
-    
-    // Remove ego vehicle from non-ground points
-    non_ground_points = removeEgoVehicle(non_ground_points, 2.5f); //O(n)
-    
-    // Filter by target height
-    std::vector<Point3D> obstacle_points;
-    obstacle_points.reserve(non_ground_points.size());
-    
-    for (const auto& point : non_ground_points) {
-        if (std::abs(point.z - target_height) <= base_tol) {
-            obstacle_points.push_back(point);
-        }
-    } //O(n)
-    
-    // Subsample ground points for context
-    std::vector<Point3D> ground_sample;
-    if (!ground_points.empty()) {
-        size_t sample_size = std::min(static_cast<size_t>(2000), ground_points.size());
-        ground_sample = PointCloudProcessor::randomSubsample(ground_points, sample_size);
-    } //O(1)
-    
-    // Combine ground sample and obstacle points
-    std::vector<Point3D> result;
-    result.reserve(ground_sample.size() + obstacle_points.size());
-    result.insert(result.end(), ground_sample.begin(), ground_sample.end());//O(g)
-    result.insert(result.end(), obstacle_points.begin(), obstacle_points.end());//O(l)
-    
-    return result;
-}//T(n)=O(rmT(fitPlaneSplit)+6n+g+l)
-
+#include "recursive_patchwork.hpp"
+#include "point_cloud_processor.hpp"
+#include "cuda_interface.hpp"
+#include <algorithm>
+#include <cmath>
+#include <iostream>
+#include <random>
+#include <numeric>
+
+namespace recursive_patchwork {
+
+RecursivePatchwork::RecursivePatchwork(const PatchworkConfig& config) 
+    : config_(config) {
+} // O(1)
+
+RecursivePatchwork::~RecursivePatchwork() {
+} // O(1)
+
+std::vector<Point3D> RecursivePatchwork::cleanPoints(const std::vector<Point3D>& points) {
+    std::vector<Point3D> cleaned_points;
+    cleaned_points.reserve(points.size()); // Allocation doesnt cost time
+    
+    for (const auto& point : points) {
+        if (std::isfinite(point.x) && std::isfinite(point.y) && std::isfinite(point.z)) {
+            cleaned_points.push_back(point);
+        }
+    } // O(n)
+    
+    if (cleaned_points.size() < points.size()) {
+        std::cout << "Removed " << (points.size() - cleaned_points.size()) 
+                  << " points with NaN/inf values" << std::endl;
+    } // O(1)
+    
+    return cleaned_points;
+}
+
+std::vector<Point3D> RecursivePatchwork::rotatePoints2D(const std::vector<Point3D>& points, float angle_degrees) {
+    float angle_rad = angle_degrees * M_PI / 180.0f;
+    float cos_a = std::cos(angle_rad); // O(nlogn*n^{\frac{1}{2}}) = O(n^{\frac{3}{2}}logn)
+    float sin_a = std::sin(angle_rad); // same as above
+    
+    std::vector<Point3D> rotated_points;
+    rotated_points.reserve(points.size()); // Memory allocation O(1)
+    
+    for (const auto& point : points) {
+        Point3D rotated;
+        rotated.x = point.x * cos_a - point.y * sin_a; // Harvey 2019 => O(nlogn)+1 [Addition=O(1)] BUT if small O(1)
+        rotated.y = point.x * sin_a + point.y * cos_a; // Harvey 2019 => O(nlogn)+1
+        rotated.z = point.z;  // Z remains unchanged
+        rotated_points.push_back(rotated);
+    } // This will be O(n*nlogn)=O(n^{2}logn)
+    
+    return rotated_points; // Final: O(n^{2}logn)+O(n^{\frac{3}{2}}logn) = O(n^{2}logn) But if we assume that it is small and not a bigint it would be O(n^{\frac{3}{2}}logn) 
+}
+
+float RecursivePatchwork::computeDistance2D(const Point3D& p) {
+    return std::sqrt(p.x * p.x + p.y * p.y); // Harvey 2019 => O(nlogn) and sqrt uses the same complexity or if small O(1)
+}
+
+float RecursivePatchwork::computeDistance2D(float x, float y) {
+    return std::sqrt(x * x + y * y); // Harvey 2019 => O(nlogn) and sqrt uses the same complexity  or if small O(1)
+}
+
+std::vector<Point3D> RecursivePatchwork::removeEgoVehicle(const std::vector<Point3D>& points, float radius) {
+    std::vector<Point3D> filtered_points;
+    filtered_points.reserve(points.size()); // Memory allocation does not cost time
+    
+    for (const auto& point : points) { // repeats n times
+        if (computeDistance2D(point) > radius) { // computeDistance2D is O(nlogn) // if small assume O(1) ask
+            filtered_points.push_back(point);
+        }
+    } // O(n^{2}logn) or O(n)
+    
+    return filtered_points;
+} // O(n)
+
+RecursivePatchwork::PlaneFitResult RecursivePatchwork::fitPlanePCA(const std::vector<Point3D>& points) {
+    if (points.size() < 3) {
+        return {{0, 0, 0}, {0, 0, 1}, std::numeric_limits<float>::max()};
+    }
+    
+    // Compute centroid
+    Eigen::Vector3f centroid = PointCloudProcessor::computeCentroid(points); //O(n) (add all up divide by tot)
+    
+    // Compute covariance matrix
+    Eigen::Matrix3f cov = PointCloudProcessor::computeCovariance(points, centroid); // O(n) <= check due to dealing with matrix
+    
+    // Eigen decomposition
+    Eigen::SelfAdjointEigenSolver<Eigen::Matrix3f> solver(cov); //O(1)
+    Eigen::Vector3f normal = solver.eigenvectors().col(0); // O(1)
+    
+    // Ensure normal points upward (positive Z)
+    if (normal(2) < 0) { //O(1)
+        normal = -normal;
+    }
+    
+    // Compute residual
+    float residual = 0.0f;
+    for (const auto& point : points) { // O(n) Iterations
+        Eigen::Vector3f p_vec(point.x, point.y, point.z); // O(1) Cost for claculating
+        float dist = std::abs((p_vec - centroid).dot(normal)); // O(1)
+        residual += dist;
+    }
+    residual /= points.size();
+    
+    return {centroid, normal, residual}; // Total O(3n+3)
+}
+
+std::vector<bool> RecursivePatchwork::fitPlaneAndSplit(const std::vector<Point3D>& patch_points, 
+                                                      float mean_dist, int depth) {
+    if (patch_points.size() < 3 || depth > config_.max_split_depth) {
+        return std::vector<bool>(patch_points.size(), false);
+    } // 1
+    
+    // Enforce minimum spatial area to stop splitting
+    float x_min = std::numeric_limits<float>::max(), x_max = -std::numeric_limits<float>::max(); //1
+    float y_min = std::numeric_limits<float>::max(), y_max = -std::numeric_limits<float>::max();//1
+    
+    for (const auto& point : patch_points) { //O(n)
+        x_min = std::min(x_min, point.x);
+        x_max = std::max(x_max, point.x);
+        y_min = std::min(y_min, point.y);
+        y_max = std::max(y_max, point.y);
+    }
+    
+    float area = (x_max - x_min) * (y_max - y_min); //O(1)
+    if (area < 25.0f && depth > 0) { //O(1)
+        return std::vector<bool>(patch_points.size(), true);
+    }
+    
+    // Check if points are already flat
+    float z_min = std::numeric_limits<float>::max(), z_max = -std::numeric_limits<float>::max(); //O(1)
+    for (const auto& point : patch_points) { //O(n)
+        z_min = std::min(z_min, point.z);
+        z_max = std::max(z_max, point.z);
+    }
+    
+    if ((z_max - z_min) < 0.05f && patch_points.size() > 10) { //O(1)
+        return std::vector<bool>(patch_points.size(), true);
+    }
+    
+    // Extract Z values for seed selection
+    std::vector<float> z_values;//O(1)
+    z_values.reserve(patch_points.size()); //O(1)
+    for (const auto& point : patch_points) { //O(n)
+        z_values.push_back(point.z);
+    }
+    
+    float rel_dist = mean_dist / config_.filtering_radius; //O(1)
+    float z_th; //O(1)
+    
+    if (config_.adaptive_seed_height) { //O(1)
+        z_th = config_.sensor_height + 0.2f * rel_dist;
+    } else {
+        // Use 10th percentile
+        std::vector<float> sorted_z = z_values;
+        std::sort(sorted_z.begin(), sorted_z.end());
+        size_t idx = static_cast<size_t>(0.1f * sorted_z.size());
+        z_th = sorted_z[idx] + config_.th_seeds;
+    }
+    
+    // Create seed mask
+    std::vector<bool> seed_mask(patch_points.size(), false); //O(1)
+    for (size_t i = 0; i < patch_points.size(); ++i) { //O(n)
+        if (z_values[i] < z_th) {
+            seed_mask[i] = true;
+        }
+    }
+    
+    // If not enough seeds, use lowest points
+    size_t seed_count = std::count(seed_mask.begin(), seed_mask.end(), true);
+    if (seed_count < 3) { //O(1)
+        std::vector<size_t> indices(patch_points.size());
+        std::iota(indices.begin(), indices.end(), 0);
+        std::partial_sort(indices.begin(), indices.begin() + 3, indices.end(),
+                         [&z_values](size_t a, size_t b) { return z_values[a] < z_values[b]; });
+        
+        seed_mask.assign(patch_points.size(), false); //O(n)
+        for (size_t i = 0; i < 3; ++i) { //O(1)
+            seed_mask[indices[i]] = true;
+        }
+    }
+    
+    // Iterative plane fitting
+    std::vector<bool> ground_mask = seed_mask;
+    for (int iter = 0; iter < config_.max_iter; ++iter) { // Assume an O(n) iterations
+        // Extract ground points
+        std::vector<Point3D> ground_points;
+        ground_points.reserve(patch_points.size());
+        for (size_t i = 0; i < patch_points.size(); ++i) { // Assume an O(n) iterations
+            if (ground_mask[i]) { // O(1) check
+                ground_points.push_back(patch_points[i]);
+            }
+        }
+        
+        if (ground_points.size() < 3) break; //O(1) check
+        
+        // Fit plane
+        auto plane_result = fitPlanePCA(ground_points);
+        
+        // Compute distances to plane using GPU acceleration
+        std::vector<bool> new_mask(patch_points.size(), false);
+        float threshold = config_.th_dist * (1.0f + 0.2f * rel_dist);
+        
+        // Use GPU-accelerated plane distance computation
+        auto plane_distances = cuda::ops::computePlaneDistances(patch_points, plane_result.centroid, plane_result.normal);
+        
+        for (size_t i = 0; i < patch_points.size(); ++i) {
+            if (plane_distances[i] < threshold) {
+                new_mask[i] = true;
+            }
+        }
+        
+        // Check convergence
+        if (new_mask == ground_mask) break; //O(1)
+        ground_mask = new_mask;
+    } //O(n^2)
+    
+    // Final plane fit for residual computation
+    std::vector<Point3D> final_ground_points;
+    final_ground_points.reserve(patch_points.size());
+    for (size_t i = 0; i < patch_points.size(); ++i) { //O(n)
+        if (ground_mask[i]) { //O(1)
+            final_ground_points.push_back(patch_points[i]);
+        }
+    }
+    
+    auto final_plane = fitPlanePCA(final_ground_points);
+    
+    // Decide whether to split
+    float split_threshold = config_.th_dist * (1.0f + 1.5f * depth); //O(1)
+    size_t min_patch_size = 50 + 10 * depth; //O(1)
+    
+    if (final_plane.residual > split_threshold && depth < config_.max_split_depth &&  //O(1)
+        patch_points.size() >= min_patch_size) {
+        
+        // Split along axis with higher variance
+        float var_x = 0.0f, var_y = 0.0f;
+        Eigen::Vector3f centroid = PointCloudProcessor::computeCentroid(patch_points);
+        
+        for (const auto& point : patch_points) { //O(n)
+            float dx = point.x - centroid(0); //O(1) for all lines below
+            float dy = point.y - centroid(1);
+            var_x += dx * dx;
+            var_y += dy * dy;
+        }
+        var_x /= patch_points.size(); //O(1) for the next few lines
+        var_y /= patch_points.size();
+        
+        int split_axis = (var_x > var_y) ? 0 : 1;
+        float median_val;
+        
+        if (split_axis == 0) { //O(1)
+            std::vector<float> x_vals;
+            x_vals.reserve(patch_points.size());
+            for (const auto& point : patch_points) { //O(n)
+                x_vals.push_back(point.x);
+            }
+            std::sort(x_vals.begin(), x_vals.end());
+            median_val = x_vals[x_vals.size() / 2];
+        } else {
+            std::vector<float> y_vals;
+            y_vals.reserve(patch_points.size());
+            for (const auto& point : patch_points) { //O(n)
+                y_vals.push_back(point.y);
+            }
+            std::sort(y_vals.begin(), y_vals.end());
+            median_val = y_vals[y_vals.size() / 2];
+        } //Condition is guranteed to be O(n)
+        
+        // Split into left and right patches
+        std::vector<Point3D> left_patch, right_patch;
+        left_patch.reserve(patch_points.size() / 2);
+        right_patch.reserve(patch_points.size() / 2);
+        
+        for (const auto& point : patch_points) { //O(n)
+            float val = (split_axis == 0) ? point.x : point.y;
+            if (val <= median_val) {
+                left_patch.push_back(point);
+            } else {
+                right_patch.push_back(point);
+            }
+        }
+        
+        // Recursive calls
+        auto left_result = fitPlaneAndSplit(left_patch, mean_dist, depth + 1); // T(n/2)
+        auto right_result = fitPlaneAndSplit(right_patch, mean_dist, depth + 1);
+        
+        // Combine results
+        std::vector<bool> result(patch_points.size(), false);
+        size_t left_idx = 0, right_idx = 0;
+        
+        for (const auto& point : patch_points) { //O(n)
+            float val = (split_axis == 0) ? point.x : point.y;
+            if (val <= median_val) {
+                result[left_idx] = left_result[left_idx];
+                left_idx++;
+            } else {
+                result[right_idx + left_patch.size()] = right_result[right_idx];
+                right_idx++;
+            }
+        }
+        
+        return result;
+    }
+    
+    return ground_mask;
+} // Final Formula: T(n)= 2T(n/2)+10n+n^2 // Ignoring the constants now, if it gets to that point then we can deal with it
+
+std::pair<std::vector<Point3D>, std::vector<Point3D>> 
+RecursivePatchwork::filterGroundPoints(const std::vector<Point3D>& points) {
+    Timer timer;
+    
+    // Clean points
+    auto cleaned_points = cleanPoints(points);
+    if (cleaned_points.empty()) {
+        return {{}, {}};
+    }
+    
+    // Compute distances using GPU acceleration
+    auto distances = cuda::ops::computeDistances2D(cleaned_points);
+    
+    // Filter by radius using GPU acceleration
+    auto [points_zone, d_zone] = [&]() -> std::pair<std::vector<Point3D>, std::vector<float>> {
+        auto filtered_points = cuda::ops::filterPointsByRadius(cleaned_points, distances, config_.filtering_radius);
+        
+        // Extract distances for filtered points
+        std::vector<float> filtered_distances;
+        filtered_distances.reserve(filtered_points.size());
+        for (size_t i = 0; i < cleaned_points.size(); ++i) {
+            if (distances[i] <= config_.filtering_radius) {
+                filtered_distances.push_back(distances[i]);
+            }
+        }
+        
+        return {filtered_points, filtered_distances};
+    }();
+    
+    if (points_zone.size() < 3) {
+        return {{}, cleaned_points};
+    }
+    
+    // Create ring and sector structure
+    float r_min = 1.0f, r_max = config_.filtering_radius;
+    int num_rings = 8;
+    std::vector<float> ring_edges(num_rings + 1);
+    
+    for (int i = 0; i <= num_rings; ++i) { //O(r) 
+        ring_edges[i] = r_min * std::pow(r_max / r_min, static_cast<float>(i) / num_rings);
+    }
+    
+    float sector_angle = 2.0f * M_PI / config_.num_sectors;
+    
+    // Compute angles using GPU acceleration
+    auto angles = cuda::ops::computeAngles(points_zone);
+    
+    std::vector<bool> is_ground_zone(points_zone.size(), false);
+    
+    // Process each ring-sector patch
+    for (int ring_idx = 0; ring_idx < num_rings; ++ring_idx) { // O(r)
+        float r0 = ring_edges[ring_idx], r1 = ring_edges[ring_idx + 1];
+        
+        for (int sector_idx = 0; sector_idx < config_.num_sectors; ++sector_idx) { // O(m) where m is the number of sectors
+            float a0 = sector_idx * sector_angle, a1 = (sector_idx + 1) * sector_angle;
+            
+            // Find points in this patch
+            std::vector<Point3D> patch_points;
+            std::vector<size_t> patch_indices;
+            patch_points.reserve(points_zone.size() / (num_rings * config_.num_sectors));
+            patch_indices.reserve(points_zone.size() / (num_rings * config_.num_sectors));
+            
+            for (size_t i = 0; i < points_zone.size(); ++i) { // O(n)
+                if (d_zone[i] >= r0 && d_zone[i] < r1 && 
+                    angles[i] >= a0 && angles[i] < a1) {
+                    patch_points.push_back(points_zone[i]);
+                    patch_indices.push_back(i);
+                }
+            }
+            
+            if (patch_points.empty()) continue;
+            
+            // Compute mean distance for this patch
+            float mean_dist = 0.0f;
+            for (size_t idx : patch_indices) {
+                mean_dist += d_zone[idx];
+            }
+            mean_dist /= patch_indices.size();
+            
+            // Apply recursive plane fitting
+            auto ground_mask = fitPlaneAndSplit(patch_points, mean_dist); // T(n)= 2T(n/2)+10n+n^2
+            
+            // Mark ground points
+            for (size_t i = 0; i < patch_indices.size(); ++i) {
+                if (ground_mask[i]) {
+                    is_ground_zone[patch_indices[i]] = true;
+                }
+            }
+        }
+    }
+    
+    // Separate ground and non-ground points
+    std::vector<Point3D> ground_points, non_ground_points;
+    ground_points.reserve(points_zone.size());
+    non_ground_points.reserve(points_zone.size());
+    
+    for (size_t i = 0; i < points_zone.size(); ++i) { //O(n)
+        if (is_ground_zone[i]) {
+            ground_points.push_back(points_zone[i]);
+        } else {
+            non_ground_points.push_back(points_zone[i]);
+        }
+    }
+    
+    // Add points outside filtering radius to non-ground
+    for (size_t i = 0; i < cleaned_points.size(); ++i) { //O(n)
+        if (distances[i] > config_.filtering_radius) {
+            non_ground_points.push_back(cleaned_points[i]);
+        }
+    }
+    
+    std::cout << "Ground filtering completed in " << timer.elapsed() << " seconds" << std::endl;
+    std::cout << "Ground points: " << ground_points.size() 
+              << ", Non-ground points: " << non_ground_points.size() << std::endl;
+    
+    return {ground_points, non_ground_points};
+} // T(n)=O(rmT(fitPlaneSplit)+5n)
+
+std::vector<Point3D> RecursivePatchwork::sampleGroundAndObstacles(
+    const std::vector<Point3D>& points, float target_height, float base_tol) {
+    
+    // First, separate ground and non-ground points
+    auto [ground_points, non_ground_points] = filterGroundPoints(points); // T(n)=O(rmT(fitPlaneSplit)+5n)
+    
+    if (non_ground_points.empty()) { // O(1)
+        return ground_points;
+    }
+    
+    // Remove ego vehicle from non-ground points
+    non_ground_points = removeEgoVehicle(non_ground_points, 2.5f); //O(n)
+    
+    // Filter by target height
+    std::vector<Point3D> obstacle_points;
+    obstacle_points.reserve(non_ground_points.size());
+    
+    for (const auto& point : non_ground_points) {
+        if (std::abs(point.z - target_height) <= base_tol) {
+            obstacle_points.push_back(point);
+        }
+    } //O(n)
+    
+    // Subsample ground points for context
+    std::vector<Point3D> ground_sample;
+    if (!ground_points.empty()) {
+        size_t sample_size = std::min(static_cast<size_t>(2000), ground_points.size());
+        ground_sample = PointCloudProcessor::randomSubsample(ground_points, sample_size);
+    } //O(1)
+    
+    // Combine ground sample and obstacle points
+    std::vector<Point3D> result;
+    result.reserve(ground_sample.size() + obstacle_points.size());
+    result.insert(result.end(), ground_sample.begin(), ground_sample.end());//O(g)
+    result.insert(result.end(), obstacle_points.begin(), obstacle_points.end());//O(l)
+    
+    return result;
+}//T(n)=O(rmT(fitPlaneSplit)+6n+g+l)
+
 } // namespace recursive_patchwork 